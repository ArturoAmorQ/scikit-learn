--- conflicted
+++ resolved
@@ -14,33 +14,12 @@
 
 DIMENSION = 3
 
-<<<<<<< HEAD
-METRICS = {'euclidean': {},
-           'manhattan': {},
-           'minkowski': dict(p=3),
-           'chebyshev': {},
-           'arccos': {},
-           'seuclidean': dict(V=np.random.random(DIMENSION)),
-           'wminkowski': dict(p=3, w=np.random.random(DIMENSION)),
-           'mahalanobis': dict(V=V)}
-
-DISCRETE_METRICS = ['hamming',
-                    'canberra',
-                    'braycurtis']
-
-BOOLEAN_METRICS = ['matching', 'jaccard', 'dice', 'kulsinski',
-                   'rogerstanimoto', 'russellrao', 'sokalmichener',
-                   'sokalsneath']
-
-
-def dist_func(x1, x2, p):
-    return np.sum((x1 - x2) ** p) ** (1. / p)
-=======
 METRICS = {
     "euclidean": {},
     "manhattan": {},
     "minkowski": dict(p=3),
     "chebyshev": {},
+    "arccos": {},
     "seuclidean": dict(V=rng.random_sample(DIMENSION)),
     "wminkowski": dict(p=3, w=rng.random_sample(DIMENSION)),
     "mahalanobis": dict(V=V_mahalanobis),
@@ -58,7 +37,6 @@
     "sokalmichener",
     "sokalsneath",
 ]
->>>>>>> a3886e50
 
 
 def brute_force_neighbors(X, Y, k, metric, **kwargs):
