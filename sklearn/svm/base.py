import numpy as np

from . import libsvm, liblinear
from ..base import BaseEstimator
from ..utils import array2d, safe_asarray


LIBSVM_IMPL = ['c_svc', 'nu_svc', 'one_class', 'epsilon_svr', 'nu_svr']


def _get_class_weight(class_weight, y):
    """Estimate class weights for unbalanced datasets."""
    if class_weight == 'auto':
        uy = np.unique(y)
        weight_label = np.asarray(uy, dtype=np.int32, order='C')
        weight = np.array([1.0 / np.sum(y == i) for i in uy],
                          dtype=np.float64, order='C')
        weight *= uy.shape[0] / np.sum(weight)
    else:
        if class_weight is None:
            keys = values = []
        else:
            keys = class_weight.keys()
            values = class_weight.values()
        weight = np.asarray(values, dtype=np.float64, order='C')
        weight_label = np.asarray(keys, dtype=np.int32, order='C')

    return weight, weight_label


class BaseLibSVM(BaseEstimator):
    """Base class for estimators that use libsvm as backing library

    This implements support vector machine classification and regression.
    Should not be used directly, use derived classes instead
    """

    def __init__(self, impl, kernel, degree, gamma, coef0,
                 tol, C, nu, epsilon, shrinking, probability, cache_size,
                 scale_C):

        if not impl in LIBSVM_IMPL:
            raise ValueError("impl should be one of %s, %s was given" % (
                LIBSVM_IMPL, impl))
        if hasattr(kernel, '__call__'):
            self.kernel_function = kernel
            self.kernel = 'precomputed'
        else:
            self.kernel = kernel
        self.impl = impl
        self.degree = degree
        self.gamma = gamma
        self.coef0 = coef0
        self.tol = tol
        self.C = C
        self.nu = nu
        self.epsilon = epsilon
        self.shrinking = shrinking
        self.probability = probability
        self.cache_size = cache_size
        self.scale_C = scale_C

    def predict_log_proba(self, T):
        """Compute the log likehoods each possible outcomes of samples in T.

        The model need to have probability information computed at training
        time: fit with attribute `probability` set to True.

        Parameters
        ----------
        T : array-like, shape = [n_samples, n_features]

        Returns
        -------
        T : array-like, shape = [n_samples, n_classes]
            Returns the log-probabilities of the sample for each class in
            the model, where classes are ordered by arithmetical
            order.

        Notes
        -----
        The probability model is created using cross validation, so
        the results can be slightly different than those obtained by
        predict. Also, it will meaningless results on very small
        datasets.
        """
        return np.log(self.predict_proba(T))

    @property
    def coef_(self):
        if self.kernel != 'linear':
            raise NotImplementedError('coef_ is only available when using a '
                                      'linear kernel')
        return np.dot(self.dual_coef_, self.support_vectors_)


class DenseBaseLibSVM(BaseLibSVM):
    def _compute_kernel(self, X):
        """Return the data transformed by a callable kernel"""
        if hasattr(self, 'kernel_function'):
            # in the case of precomputed kernel given as a function, we
            # have to compute explicitly the kernel matrix
            X = np.asarray(self.kernel_function(X, self.__Xfit),
                           dtype=np.float64, order='C')
        return X

    def fit(self, X, y, class_weight=None, sample_weight=None):
        """Fit the SVM model according to the given training data.

        Parameters
        ----------
        X : array-like, shape = [n_samples, n_features]
            Training vectors, where n_samples is the number of samples
            and n_features is the number of features.

        y : array-like, shape = [n_samples]
            Target values (integers in classification, real numbers in
            regression)

        class_weight : {dict, 'auto'}, optional
            Set the parameter C of class i to class_weight[i]*C for
            SVC. If not given, all classes are supposed to have
            weight one. The 'auto' mode uses the values of y to
            automatically adjust weights inversely proportional to
            class frequencies.

        sample_weight : array-like, shape = [n_samples], optional
            Weights applied to individual samples (1. for unweighted).

        Returns
        -------
        self : object
            Returns self.

        Notes
        ------
        If X and y are not C-ordered and contiguous arrays, they are
        copied.

        """

        X = np.asarray(X, dtype=np.float64, order='C')
        y = np.asarray(y, dtype=np.float64, order='C')
        sample_weight = np.asarray([] if sample_weight is None
                                      else sample_weight, dtype=np.float64)

        if hasattr(self, 'kernel_function'):
            # you must store a reference to X to compute the kernel in predict
            # TODO: add keyword copy to copy on demand
            self.__Xfit = X
            X = self._compute_kernel(X)

        class_weight, class_weight_label = \
                     _get_class_weight(class_weight, y)

        # check dimensions
        solver_type = LIBSVM_IMPL.index(self.impl)
        if solver_type != 2 and X.shape[0] != y.shape[0]:
            raise ValueError("X and y have incompatible shapes.\n" +
                             "X has %s samples, but y has %s." %
                             (X.shape[0], y.shape[0]))

        if self.kernel == "precomputed" and X.shape[0] != X.shape[1]:
            raise ValueError("X.shape[0] should be equal to X.shape[1]")

        if (self.kernel in ['poly', 'rbf']) and (self.gamma == 0):
            # if custom gamma is not provided ...
            self.gamma = 1.0 / X.shape[1]
        self.shape_fit_ = X.shape

        params = self._get_params()
        if 'scale_C' in params:
            if params['scale_C']:
                params['C'] = params['C'] / float(X.shape[0])
            del params['scale_C']

        self.support_, self.support_vectors_, self.n_support_, \
        self.dual_coef_, self.intercept_, self.label_, self.probA_, \
        self.probB_ = libsvm.fit(X, y,
            svm_type=solver_type, sample_weight=sample_weight,
            class_weight=class_weight,
            class_weight_label=class_weight_label,
            **params)

        return self

    def predict(self, X):
        """Perform classification or regression samples in X.

        For a classification model, the predicted class for each
        sample in X is returned.  For a regression model, the function
        value of X calculated is returned.

        For an one-class model, +1 or -1 is returned.

        Parameters
        ----------
        X : array-like, shape = [n_samples, n_features]

        Returns
        -------
        C : array, shape = [n_samples]
        """
        X = np.asarray(X, dtype=np.float64, order='C')
        if X.ndim == 1:
            # don't use np.atleast_2d, it doesn't guarantee C-contiguity
            X = np.reshape(X, (1, -1), order='C')
        n_samples, n_features = X.shape
        X = self._compute_kernel(X)

        if self.kernel == "precomputed":
            if X.shape[1] != self.shape_fit_[0]:
                raise ValueError("X.shape[1] = %d should be equal to %d, "
                                 "the number of samples at training time" %
                                 (X.shape[1], self.shape_fit_[0]))
        elif n_features != self.shape_fit_[1]:
            raise ValueError("X.shape[1] = %d should be equal to %d, "
                             "the number of features at training time" %
                             (n_features, self.shape_fit_[1]))

        params = self._get_params()
        if 'scale_C' in params:
            del params['scale_C']

        svm_type = LIBSVM_IMPL.index(self.impl)
        return libsvm.predict(
            X, self.support_, self.support_vectors_, self.n_support_,
            self.dual_coef_, self.intercept_,
            self.label_, self.probA_, self.probB_,
            svm_type=svm_type, **params)

    def predict_proba(self, X):
        """Compute the likehoods each possible outcomes of samples in T.

        The model need to have probability information computed at training
        time: fit with attribute `probability` set to True.

        Parameters
        ----------
        X : array-like, shape = [n_samples, n_features]

        Returns
        -------
        X : array-like, shape = [n_samples, n_classes]
            Returns the probability of the sample for each class in
            the model, where classes are ordered by arithmetical
            order.

        Notes
        -----
        The probability model is created using cross validation, so
        the results can be slightly different than those obtained by
        predict. Also, it will meaningless results on very small
        datasets.
        """
        if not self.probability:
            raise ValueError(
                    "probability estimates must be enabled to use this method")
        X = np.asarray(X, dtype=np.float64, order='C')
        if X.ndim == 1:
            # don't use np.atleast_2d, it doesn't guarantee C-contiguity
            X = np.reshape(X, (1, -1), order='C')
        X = self._compute_kernel(X)
        if self.impl not in ('c_svc', 'nu_svc'):
            raise NotImplementedError("predict_proba only implemented for SVC "
                                      "and NuSVC")

        params = self._get_params()
        if 'scale_C' in params:
            del params['scale_C']

        svm_type = LIBSVM_IMPL.index(self.impl)
        pprob = libsvm.predict_proba(
            X, self.support_, self.support_vectors_, self.n_support_,
            self.dual_coef_, self.intercept_, self.label_,
            self.probA_, self.probB_,
            svm_type=svm_type, **params)

        return pprob

    def decision_function(self, X):
        """Distance of the samples T to the separating hyperplane.

        Parameters
        ----------
        X : array-like, shape = [n_samples, n_features]

        Returns
        -------
        X : array-like, shape = [n_samples, n_class * (n_class-1) / 2]
            Returns the decision function of the sample for each class
            in the model.
        """
        X = np.asarray(X, dtype=np.float64, order='C')
        if X.ndim == 1:
            # don't use np.atleast_2d, it doesn't guarantee C-contiguity
            X = np.reshape(X, (1, -1), order='C')
        X = self._compute_kernel(X)

        params = self._get_params()
        del params['scale_C']

        dec_func = libsvm.decision_function(
            X, self.support_, self.support_vectors_, self.n_support_,
            self.dual_coef_, self.intercept_, self.label_,
            self.probA_, self.probB_,
            svm_type=LIBSVM_IMPL.index(self.impl),
            **params)

        if self.impl != 'one_class':
            # libsvm has the convention of returning negative values for
            # rightmost labels, so we invert the sign since our label_ is
            # sorted by increasing order
            return - dec_func
        else:
            return dec_func


class BaseLibLinear(BaseEstimator):
    """Base for classes binding liblinear (dense and sparse versions)"""

    _solver_type_dict = {
        'PL2_LLR_D0': 0,  # L2 penalty, logistic regression
        'PL2_LL2_D1': 1,  # L2 penalty, L2 loss, dual form
        'PL2_LL2_D0': 2,  # L2 penalty, L2 loss, primal form
        'PL2_LL1_D1': 3,  # L2 penalty, L1 Loss, dual form
        'MC_SVC': 4,      # Multi-class Support Vector Classification
        'PL1_LL2_D0': 5,  # L1 penalty, L2 Loss, primal form
        'PL1_LLR_D0': 6,  # L1 penalty, logistic regression
        'PL2_LLR_D1': 7,  # L2 penalty, logistic regression, dual form
        }

    def __init__(self, penalty='l2', loss='l2', dual=True, tol=1e-4, C=1.0,
                 multi_class=False, fit_intercept=True, intercept_scaling=1,
                 scale_C=False):
        self.penalty = penalty
        self.loss = loss
        self.dual = dual
        self.tol = tol
        self.C = C
        self.fit_intercept = fit_intercept
        self.intercept_scaling = intercept_scaling
        self.multi_class = multi_class
        self.scale_C = scale_C

        # Check that the arguments given are valid:
        self._get_solver_type()

    def _get_solver_type(self):
        """Find the liblinear magic number for the solver.

        This number depends on the values of the following attributes:
          - multi_class
          - penalty
          - loss
          - dual
        """
        if self.multi_class:
            solver_type = 'MC_SVC'
        else:
            solver_type = "P%s_L%s_D%d" % (
                self.penalty.upper(), self.loss.upper(), int(self.dual))
        if not solver_type in self._solver_type_dict:
            if self.penalty.upper() == 'L1' and self.loss.upper() == 'L1':
                error_string = ("The combination of penalty='l1' "
                    "and loss='l1' is not supported.")
            elif self.penalty.upper() == 'L2' and self.loss.upper() == 'L1':
                # this has to be in primal
                error_string = ("loss='l2' and penalty='l1' is "
                    "only supported when dual='true'.")
            else:
                # only PL1 in dual remains
                error_string = ("penalty='l1' is only supported "
                    "when dual='false'.")
            raise ValueError('Not supported set of arguments: '
                             + error_string)
        return self._solver_type_dict[solver_type]

    def fit(self, X, y, class_weight=None):
        """Fit the model according to the given training data.

        Parameters
        ----------
        X : array-like, shape = [n_samples, n_features]
            Training vector, where n_samples in the number of samples and
            n_features is the number of features.

        y : array-like, shape = [n_samples]
            Target vector relative to X

        class_weight : {dict, 'auto'}, optional
            Weights associated with classes. If not given, all classes
            are supposed to have weight one.

        Returns
        -------
        self : object
            Returns self.
        """

        self.class_weight, self.class_weight_label = \
                     _get_class_weight(class_weight, y)

        X = safe_asarray(X, dtype=np.float64, order='C')
        if not isinstance(X, np.ndarray):   # sparse X passed in by user
            raise ValueError("Training vectors should be array-like, not %s"
                             % type(X))
        y = np.asarray(y, dtype=np.int32, order='C')

<<<<<<< HEAD
        C = self.C
        if self.scale_C:
            C = C / float(X.shape[0])
=======
        if X.shape[0] != y.shape[0]:
            raise ValueError("X and y have incompatible shapes.\n" +
                             "X has %s samples, but y has %s." % \
                             (X.shape[0], y.shape[0]))
>>>>>>> c4500340

        self.raw_coef_, self.label_ = liblinear.train_wrap(X, y,
                       self._get_solver_type(), self.tol,
                       self._get_bias(), C,
                       self.class_weight_label, self.class_weight)

        return self

    def predict(self, X):
        """Predict target values of X according to the fitted model.

        Parameters
        ----------
        X : array-like, shape = [n_samples, n_features]

        Returns
        -------
        C : array, shape = [n_samples]
        """
        X = array2d(X, dtype=np.float64, order='C')
        self._check_n_features(X)

        coef = self.raw_coef_

        return liblinear.predict_wrap(X, coef,
                                      self._get_solver_type(),
                                      self.tol, self.C,
                                      self.class_weight_label,
                                      self.class_weight, self.label_,
                                      self._get_bias())

    def decision_function(self, X):
        """Decision function value for X according to the trained model.

        Parameters
        ----------
        X : array-like, shape = [n_samples, n_features]

        Returns
        -------
        T : array-like, shape = [n_samples, n_class]
            Returns the decision function of the sample for each class
            in the model.
        """
        X = np.asarray(X, dtype=np.float64, order='C')
        if X.ndim == 1:
            # don't use np.atleast_2d, it doesn't guarantee C-contiguity
            X = np.reshape(X, (1, -1), order='C')
        self._check_n_features(X)

        dec_func = liblinear.decision_function_wrap(
            X, self.raw_coef_, self._get_solver_type(), self.tol,
            self.C, self.class_weight_label, self.class_weight,
            self.label_, self._get_bias())

        if len(self.label_) <= 2:
            # in the two-class case, the decision sign needs be flipped
            # due to liblinear's design
            return -dec_func
        else:
            return dec_func

    def _check_n_features(self, X):
        n_features = self.raw_coef_.shape[1]
        if self.fit_intercept:
            n_features -= 1
        if X.shape[1] != n_features:
            raise ValueError("X.shape[1] should be %d, not %d." % (n_features,
                                                                   X.shape[1]))

    @property
    def intercept_(self):
        if self.fit_intercept:
            ret = self.intercept_scaling * self.raw_coef_[:, -1]
            if len(self.label_) <= 2:
                ret *= -1
            return ret
        return 0.0

    @property
    def coef_(self):
        if self.fit_intercept:
            ret = self.raw_coef_[:, : -1]
        else:
            ret = self.raw_coef_
        if len(self.label_) <= 2:
            return -ret
        else:
            return ret

    def _get_bias(self):
        if self.fit_intercept:
            return self.intercept_scaling
        else:
            return -1.0


libsvm.set_verbosity_wrap(0)<|MERGE_RESOLUTION|>--- conflicted
+++ resolved
@@ -407,16 +407,14 @@
                              % type(X))
         y = np.asarray(y, dtype=np.int32, order='C')
 
-<<<<<<< HEAD
-        C = self.C
-        if self.scale_C:
-            C = C / float(X.shape[0])
-=======
         if X.shape[0] != y.shape[0]:
             raise ValueError("X and y have incompatible shapes.\n" +
                              "X has %s samples, but y has %s." % \
                              (X.shape[0], y.shape[0]))
->>>>>>> c4500340
+
+        C = self.C
+        if self.scale_C:
+            C = C / float(X.shape[0])
 
         self.raw_coef_, self.label_ = liblinear.train_wrap(X, y,
                        self._get_solver_type(), self.tol,
